﻿using System;
using System.Collections;
using System.Collections.Concurrent;
using System.Collections.Generic;
using System.Collections.Specialized;
using System.Diagnostics.CodeAnalysis;
using System.Linq;
using System.Threading;
using System.Threading.Tasks;
using Burrow.Internal;
using RabbitMQ.Client;
using RabbitMQ.Client.Exceptions;

namespace Burrow
{
    /// <summary>
    /// This class responsible for publishing msgs and subsribe to queues
    /// </summary>
    public class RabbitTunnel : ITunnel
    {
        protected readonly IConsumerManager _consumerManager;
        protected readonly IRabbitWatcher _watcher;
        protected readonly IDurableConnection _connection;
        private readonly ICorrelationIdGenerator _correlationIdGenerator;

        protected readonly List<IModel> _createdChannels = new List<IModel>();
        protected readonly ConcurrentDictionary<Guid, Action> _subscribeActions;

        protected static readonly object _tunnelGate = new object();
        private readonly AutoResetEvent _autoResetEvent = new AutoResetEvent(true);

        protected ISerializer _serializer;
        protected IRouteFinder _routeFinder;
        
        private bool _setPersistent;
        protected volatile bool _disposed;
        
        public event Action OnOpened;
        public event Action OnClosed;
        public event Action<Subscription> ConsumerDisconnected;

        /// <summary>
        /// Create a tunnel by <see cref="routeFinder"/> and <see cref="IDurableConnection"/>
        /// </summary>
        /// <param name="routeFinder"></param>
        /// <param name="connection"></param>
        public RabbitTunnel(IRouteFinder routeFinder,
                            IDurableConnection connection)
            : this(new ConsumerManager(Global.DefaultWatcher, 
                                       new DefaultMessageHandlerFactory(new ConsumerErrorHandler(() => connection.ConnectionFactory, 
                                                                                                 Global.DefaultSerializer, 
                                                                                                 Global.DefaultWatcher), 
                                                                        Global.DefaultSerializer,
                                                                        Global.DefaultWatcher), 
                                       Global.DefaultSerializer),
                   Global.DefaultWatcher, 
                   routeFinder, 
                   connection,
                   Global.DefaultSerializer, 
                   Global.DefaultCorrelationIdGenerator,
                   Global.DefaultPersistentMode)
        {
        }

        /// <summary>
        /// Create a tunnel by <see cref="IConsumerManager"/>, <see cref="IRouteFinder"/>, <see cref="IDurableConnection"/>, <see cref="ISerializer"/> and <see cref="ICorrelationIdGenerator"/>
        /// </summary>
        /// <param name="consumerManager"></param>
        /// <param name="watcher"></param>
        /// <param name="routeFinder"></param>
        /// <param name="connection"></param>
        /// <param name="serializer"></param>
        /// <param name="correlationIdGenerator"></param>
        /// <param name="setPersistent"></param>
        public RabbitTunnel(IConsumerManager consumerManager,
                            IRabbitWatcher watcher,
                            IRouteFinder routeFinder,
                            IDurableConnection connection, 
                            ISerializer serializer, 
                            ICorrelationIdGenerator correlationIdGenerator,
                            bool setPersistent)
        {
            if (consumerManager == null)
            {
                throw new ArgumentNullException("consumerManager");
            }
            if (watcher == null)
            {
                throw new ArgumentNullException("watcher");
            }
            if (connection == null)
            {
                throw new ArgumentNullException("connection");
            }
            if (correlationIdGenerator == null)
            {
                throw new ArgumentNullException("correlationIdGenerator");
            }

            _consumerManager = consumerManager;
            _watcher = watcher;
            _connection = connection;
            _correlationIdGenerator = correlationIdGenerator;
            _observers = new ConcurrentBag<IObserver<ISerializer>>();

            SetRouteFinder(routeFinder);
            SetSerializer(serializer);
            SetPersistentMode(setPersistent);

            _connection.Connected += OpenTunnel;
            _connection.Disconnected += CloseTunnel;
            _subscribeActions = new ConcurrentDictionary<Guid, Action>();
        }

        private void CloseTunnel()
        {
            if (_disposed)
            {
                return;
            }

            _autoResetEvent.WaitOne();
            try
            {
                if (_dedicatedPublishingChannel != null)
                {
                    _dedicatedPublishingChannel.BasicAcks -= OnBrokerReceivedMessage;
                    _dedicatedPublishingChannel.BasicNacks -= OnBrokerRejectedMessage;
                    _dedicatedPublishingChannel.BasicReturn -= OnMessageIsUnrouted;
                }

                _consumerManager.ClearConsumers();

                //NOTE: Sometimes, disposing the channel blocks current thread
                var task = Task.Factory.StartNew(() => _createdChannels.ForEach(DisposeChannel), Global.DefaultTaskCreationOptionsProvider());
                task.ContinueWith(t => _createdChannels.Clear(), Global.DefaultTaskContinuationOptionsProvider());

                if (OnClosed != null)
                {
                    OnClosed();
                }
            }
            finally
            {
                _autoResetEvent.Set();
            }
        }

        private void OpenTunnel()
        {
            _autoResetEvent.WaitOne();
            try
            {
                CreatePublishChannel();
                if (_subscribeActions.Count > 0)
                {
                    _watcher.InfoFormat("Subscribe to queues");
                }
                foreach (var subscription in _subscribeActions.Values)
                {
                    TrySubscribe(subscription);
                }
                if (OnOpened != null)
                {
                    OnOpened();
                }
            }
            finally
            {
                _autoResetEvent.Set();
            }
        }

        protected virtual void CreatePublishChannel()
        {
            if (_dedicatedPublishingChannel == null || !_dedicatedPublishingChannel.IsOpen)
            {
                _dedicatedPublishingChannel = _connection.CreateChannel();
                
                // If still failed, it's time to throw exception
                if (_dedicatedPublishingChannel == null || !_dedicatedPublishingChannel.IsOpen)
                {
                    throw new Exception("No channel to rabbit server established.");
                }

                _createdChannels.Add(_dedicatedPublishingChannel);

                _dedicatedPublishingChannel.BasicAcks += OnBrokerReceivedMessage;
                _dedicatedPublishingChannel.BasicNacks += OnBrokerRejectedMessage;
                _dedicatedPublishingChannel.BasicReturn += OnMessageIsUnrouted;
                _dedicatedPublishingChannel.ModelShutdown += (channel, reason) => _watcher.WarnFormat("Dedicated publishing channel is shutdown: {0}", reason.ReplyText);
                
                _watcher.InfoFormat("Dedicated publishing channel established");
            }
        }

        /// <summary>
        /// Note that for unroutable messages are not considered failures and are both Basic.Return’ed and
        /// Basic.Ack’ed. So, if the "mandatory" or "immediate" are used, the client must also listen for returns
        /// by setting the IModel.BasicReturn handler.
        /// </summary>
        /// <param name="model"></param>
        /// <param name="args"></param>
        [ExcludeFromCodeCoverage]
        protected virtual void OnMessageIsUnrouted(IModel model, RabbitMQ.Client.Events.BasicReturnEventArgs args)
        {
        }

        /// <summary>
        /// If a broker rejects a message via the BasicNacks handler, the publisher may assume that the message
        /// was lost or otherwise undeliverable.
        /// </summary>
        /// <param name="model"></param>
        /// <param name="args"></param>
        [ExcludeFromCodeCoverage]
        protected virtual void OnBrokerRejectedMessage(IModel model, RabbitMQ.Client.Events.BasicNackEventArgs args)
        {
        }

        /// <summary>
        /// Once a broker acknowledges a message via the BasicAcks handler, it has taken responsibility for
        /// keeping the message on disk and on the target queue until some other application retrieves and
        /// acknowledges the message.
        /// </summary>
        /// <param name="model"></param>
        /// <param name="args"></param>
        [ExcludeFromCodeCoverage]
        protected virtual void OnBrokerReceivedMessage(IModel model, RabbitMQ.Client.Events.BasicAckEventArgs args)
        {
        }

        /// <summary>
        /// Bear in mind that the connection may be established before somewhere in the application
        /// Burrow tries to ensure only 1 and 1 connection to server for 1 AppDomain
        /// </summary>
        public bool IsOpened
        {
            get
            {
                return _connection != null && _connection.IsConnected;
            }
        }

        private IModel _dedicatedPublishingChannel;
        public IModel DedicatedPublishingChannel 
        { 
            get
            {
                lock (_tunnelGate)
                {
                    EnsurePublishChannelIsCreated();
                    return _dedicatedPublishingChannel;
                }
            }
        }

        public void Publish<T>(T rabbit)
        {
            Publish(rabbit, _routeFinder.FindRoutingKey<T>(), null);
        }

        public virtual void Publish<T>(T rabbit, string routingKey)
        {
<<<<<<< HEAD
=======
            Publish(rabbit, routingKey, null);
        }

        public void Publish<T>(T rabbit, IDictionary customHeaders)
        {
            Publish(rabbit, _routeFinder.FindRoutingKey<T>(), customHeaders);
        }

        private void Publish<T>(T rabbit, string routingKey, IDictionary customHeaders)
        {
            lock (_tunnelGate)
            {
                EnsurePublishChannelIsCreated();
            }

>>>>>>> ac1830ff
            try
            {
                byte[] msgBody = _serializer.Serialize(rabbit);
                
                IBasicProperties properties = CreateBasicPropertiesForPublishing<T>();
                if (customHeaders != null)
                {
                    properties.Headers = new HybridDictionary();
                    foreach (var key in customHeaders.Keys)
                    {
                        if (key == null || customHeaders[key] == null)
                        {
                            continue;
                        }
                        properties.Headers.Add(key.ToString(), customHeaders[key].ToString());
                    }
                }

                var exchangeName = _routeFinder.FindExchangeName<T>();
                lock (_tunnelGate)
                {
                    DedicatedPublishingChannel.BasicPublish(exchangeName, routingKey, properties, msgBody);
                }

                if (_watcher.IsDebugEnable)
                {
                    _watcher.DebugFormat("Published to {0}, CorrelationId {1}", exchangeName, properties.CorrelationId);
                }
            }
            catch (Exception ex)
            {
                throw new Exception(string.Format("Publish failed: '{0}'", ex.Message), ex);
            }
        }

        

        protected void EnsurePublishChannelIsCreated()
        {
            if (!IsOpened)
            {
                // NOTE:  Due to the implementation of IsOpened (DurableConnection.IsConnected), the _dedicatedPublishingChannel could be null because the RabbitMQ connection is possibly establised by a different instance of RabbitTunnel
                _connection.Connect();
            }

            // NOTE: After connect, the _dedicatedPublishingChannel will be created synchronously.
            // If for above reason, this channel has not been created, we can create it here
            if (_dedicatedPublishingChannel == null || !_dedicatedPublishingChannel.IsOpen)
            {
                CreatePublishChannel();
<<<<<<< HEAD
=======

                // If still failed, it's time to throw exception
                if (_dedicatedPublishingChannel == null || !_dedicatedPublishingChannel.IsOpen)
                {
                    throw new Exception("No channel to rabbitmq server established.");
                }
>>>>>>> ac1830ff
            }
        }

        protected virtual IBasicProperties CreateBasicPropertiesForPublishing<T>()
        {
            IBasicProperties properties = DedicatedPublishingChannel.CreateBasicProperties();
            properties.SetPersistent(_setPersistent); // false = Transient
            properties.Type = Global.DefaultTypeNameSerializer.Serialize(typeof(T));
            properties.CorrelationId = _correlationIdGenerator.GenerateCorrelationId();
            
            return properties;
        }

<<<<<<< HEAD
        protected ushort GetProperPrefetchSize(uint prefetchSize)
        {
            if (prefetchSize > ushort.MaxValue)
            {
                _watcher.WarnFormat("The prefetch size is too high {0}, maximum {1}, the queue will prefetch all the msgs", prefetchSize, ushort.MaxValue);
            }
            return (ushort)Math.Min(ushort.MaxValue, prefetchSize);
        }

        public void Subscribe<T>(SubscriptionOption<T> subscriptionOption)
        {
            TryConnectBeforeSubscribing();
            Func<IModel, string, IBasicConsumer> createConsumer = (channel, consumerTag) => _consumerManager.CreateConsumer(channel, subscriptionOption.SubscriptionName, subscriptionOption.MessageHandler, subscriptionOption.BatchSize <= 0 ? (ushort)1 : subscriptionOption.BatchSize);
            var queueName = (subscriptionOption.RouteFinder ?? _routeFinder).FindQueueName<T>(subscriptionOption.SubscriptionName);
            var prefetchSize = GetProperPrefetchSize(subscriptionOption.QueuePrefetchSize);
            CreateSubscription(subscriptionOption.SubscriptionName, queueName, createConsumer, prefetchSize);
        }

        public void SubscribeAsync<T>(AsyncSubscriptionOption<T> subscriptionOption)
        {
            TryConnectBeforeSubscribing();
            Func<IModel, string, IBasicConsumer> createConsumer = (channel, consumerTag) => _consumerManager.CreateAsyncConsumer(channel, subscriptionOption.SubscriptionName, subscriptionOption.MessageHandler, subscriptionOption.BatchSize <= 0 ? (ushort)1 : subscriptionOption.BatchSize);
            var queueName = (subscriptionOption.RouteFinder ?? _routeFinder).FindQueueName<T>(subscriptionOption.SubscriptionName);
            var prefetchSize = GetProperPrefetchSize(subscriptionOption.QueuePrefetchSize);
            CreateSubscription(subscriptionOption.SubscriptionName, queueName, createConsumer, prefetchSize);
        }

        public void Subscribe<T>(string subscriptionName, Action<T> onReceiveMessage)
        {
            TryConnectBeforeSubscribing();
            Func<IModel, string, IBasicConsumer> createConsumer = (channel, consumerTag) => _consumerManager.CreateConsumer(channel, subscriptionName, onReceiveMessage);
            var queueName = _routeFinder.FindQueueName<T>(subscriptionName);
            var prefetchSize = GetProperPrefetchSize(Global.PreFetchSize);
            CreateSubscription(subscriptionName, queueName, createConsumer, prefetchSize);
=======
        public Subscription Subscribe<T>(string subscriptionName, Action<T> onReceiveMessage)
        {
            TryConnectBeforeSubscribing();
            Func<IModel, string, IBasicConsumer> createConsumer = (channel, consumerTag) => _consumerManager.CreateConsumer(channel, subscriptionName, onReceiveMessage);
            return CreateSubscription<T>(subscriptionName, createConsumer);
>>>>>>> ac1830ff
        }

        public Subscription Subscribe<T>(string subscriptionName, Action<T, MessageDeliverEventArgs> onReceiveMessage)
        {
            TryConnectBeforeSubscribing();
            Func<IModel, string, IBasicConsumer> createConsumer = (channel, consumerTag) => _consumerManager.CreateAsyncConsumer(channel, subscriptionName, onReceiveMessage);
            var queueName = _routeFinder.FindQueueName<T>(subscriptionName);
            var prefetchSize = GetProperPrefetchSize(Global.PreFetchSize);
            return CreateSubscription(subscriptionName, queueName, createConsumer, prefetchSize);
        }

        public Subscription SubscribeAsync<T>(string subscriptionName, Action<T> onReceiveMessage, ushort? batchSize)
        {
            TryConnectBeforeSubscribing();
<<<<<<< HEAD
            Func<IModel, string, IBasicConsumer> createConsumer = (channel, consumerTag) => _consumerManager.CreateConsumer(channel, subscriptionName, onReceiveMessage, batchSize);
            var queueName = _routeFinder.FindQueueName<T>(subscriptionName);
            var prefetchSize = GetProperPrefetchSize(Global.PreFetchSize);
            CreateSubscription(subscriptionName, queueName, createConsumer, prefetchSize);
=======
            Func<IModel, string, IBasicConsumer> createConsumer = (channel, consumerTag) => _consumerManager.CreateAsyncConsumer(channel, subscriptionName, onReceiveMessage, batchSize);
            return CreateSubscription<T>(subscriptionName, createConsumer);
>>>>>>> ac1830ff
        }

        public Subscription SubscribeAsync<T>(string subscriptionName, Action<T, MessageDeliverEventArgs> onReceiveMessage, ushort? batchSize)
        {
            TryConnectBeforeSubscribing();
            Func<IModel, string, IBasicConsumer> createConsumer = (channel, consumerTag) => _consumerManager.CreateAsyncConsumer(channel, subscriptionName, onReceiveMessage, batchSize);
            var queueName = _routeFinder.FindQueueName<T>(subscriptionName);
            var prefetchSize = GetProperPrefetchSize(Global.PreFetchSize);
            return CreateSubscription(subscriptionName, queueName, createConsumer, prefetchSize);
        }

        protected void TryConnectBeforeSubscribing()
        {
            lock (_tunnelGate)
            {
                if (!IsOpened)
                {
                    _connection.Connect();
                }
            }
        }

        protected virtual void TryReconnect(IModel disconnectedChannel, Guid id, ShutdownEventArgs eventArgs)
        {
            _createdChannels.Remove(disconnectedChannel);
            if (eventArgs.ReplyCode == 406 && eventArgs.ReplyText.StartsWith("PRECONDITION_FAILED - unknown delivery tag "))
            {
                _watcher.InfoFormat("Trying to re-subscribe to queue after 2 seconds ...");
                new Timer(subscriptionId => ExecuteSubscription((Guid) subscriptionId), id, 2000, Timeout.Infinite);
            }
        }

        internal void ExecuteSubscription(Guid id)
        {
            try
            {
                _subscribeActions[id]();
            }
            catch (Exception ex)
            {
                _watcher.Error(ex);
            }
        }

        private Subscription CreateSubscription(string subscriptionName, string queueName, Func<IModel, string, IBasicConsumer> createConsumer, ushort prefetchSize)
        {
            var subscription = new Subscription { SubscriptionName = subscriptionName } ;
            var id = Guid.NewGuid();

            Action subscriptionAction = () =>
            {
                subscription.QueueName = queueName;
                subscription.ConsumerTag = string.Format("{0}-{1}", subscriptionName, Guid.NewGuid());
                var channel = _connection.CreateChannel();
                channel.ModelShutdown += (c, reason) => 
                {
                    if (_disposed) return;
                    RaiseConsumerDisconnectedEvent(subscription);
                    TryReconnect(c, id, reason); 
                };

                channel.BasicQos(0, prefetchSize, false);

                _createdChannels.Add(channel);
                
                subscription.SetChannel(channel);

                var consumer = createConsumer(channel, subscription.ConsumerTag);
                if (consumer is DefaultBasicConsumer)
                {
                    (consumer as DefaultBasicConsumer).ConsumerTag = subscription.ConsumerTag;
                }
                //NOTE: The message will still be on the Unacknowledged list until it's processed and the method
                //      DoAck is call.
                channel.BasicConsume(subscription.QueueName, false /* noAck, must be false */, subscription.ConsumerTag, consumer);
                _watcher.InfoFormat("Subscribed to: {0} with subscriptionName: {1}", subscription.QueueName, subscription.SubscriptionName);
            };

            _subscribeActions[id]= subscriptionAction;
            TrySubscribe(subscriptionAction);
            return subscription;
        }

        protected void RaiseConsumerDisconnectedEvent(Subscription subscription)
        {
            if (ConsumerDisconnected != null)
            {
                ConsumerDisconnected(subscription);
            }
        }

        protected void TrySubscribe(Action subscription)
        {
            try
            {
                subscription();
            }
            catch (OperationInterruptedException)
            {
            }
            catch (Exception ex)
            {
                _watcher.Error(ex);
            }
        }

        public void SetRouteFinder(IRouteFinder routeFinder)
        {
            if (routeFinder == null)
            {
                throw new ArgumentNullException("routeFinder");
            }
            _routeFinder = routeFinder;
        }
        
        public void SetSerializer(ISerializer serializer)
        {
            if (serializer == null)
            {
                throw new ArgumentNullException("serializer");
            }
            _serializer = serializer;
            foreach (var observer in _observers)
            {
                observer.OnNext(serializer);
            }
        }

        public void SetPersistentMode(bool persistentMode)
        {
            _setPersistent = persistentMode;
        }

        public uint GetMessageCount<T>(string subscriptionName)
        {
            return GetMessageCount(_routeFinder.FindQueueName<T>(subscriptionName));
        }

        public uint GetMessageCount(string queueName)
        {
            try
            {
                lock (_tunnelGate)
                {
                    var result = DedicatedPublishingChannel.QueueDeclarePassive(queueName);
                    if (result != null)
                    {
                        return result.MessageCount;
                    }
                    return 0;
                }
            }
            catch (Exception ex)
            {
                _watcher.Error(ex);
                return 0;
            }
        }

        public void Dispose()
        {
            _disposed = true;
            DisposeConsumerManager();

            //NOTE: Sometimes, disposing the channel blocks current thread
            var task = Task.Factory.StartNew(() => _createdChannels.ForEach(DisposeChannel), Global.DefaultTaskCreationOptionsProvider());
            task.ContinueWith(t => _createdChannels.Clear(), Global.DefaultTaskContinuationOptionsProvider())
                .Wait((int)Global.ConsumerDisposeTimeoutInSeconds * 1000);
            
            if (_connection.IsConnected)
            {
                _connection.Dispose();
            }            
        }

        protected virtual void DisposeConsumerManager()
        {
            _consumerManager.Dispose();
        }

        private void DisposeChannel(IModel model)
        {
            if (model != null && model.IsOpen)
            {
                try
                {
                    model.Abort(); // To kill all consumer queues
                    model.Dispose();
                }
                catch(System.IO.IOException)
                {
                    //Channel has been closed by remote host
                }
                catch (Exception ex)
                {
                    _watcher.Error(ex);
                }
            }
        }

        /// <summary>
        /// Get the static <see cref="TunnelFactory"/> to create <see cref="ITunnel"/>
        /// </summary>
        public static TunnelFactory Factory { get; internal set; }

        static RabbitTunnel()
        {
            if (Factory == null)
            {
                new TunnelFactory();
            }
        }

        protected readonly ConcurrentBag<IObserver<ISerializer>> _observers;
        
        [ExcludeFromCodeCoverage]
        internal void AddSerializerObserver(IObserver<ISerializer> observer)
        {
            if (!_observers.Contains(observer))
            {
                _observers.Add(observer);
            }
        }
    }
}
<|MERGE_RESOLUTION|>--- conflicted
+++ resolved
@@ -1,643 +1,628 @@
-﻿using System;
-using System.Collections;
-using System.Collections.Concurrent;
-using System.Collections.Generic;
-using System.Collections.Specialized;
-using System.Diagnostics.CodeAnalysis;
-using System.Linq;
-using System.Threading;
-using System.Threading.Tasks;
-using Burrow.Internal;
-using RabbitMQ.Client;
-using RabbitMQ.Client.Exceptions;
-
-namespace Burrow
-{
-    /// <summary>
-    /// This class responsible for publishing msgs and subsribe to queues
-    /// </summary>
-    public class RabbitTunnel : ITunnel
-    {
-        protected readonly IConsumerManager _consumerManager;
-        protected readonly IRabbitWatcher _watcher;
-        protected readonly IDurableConnection _connection;
-        private readonly ICorrelationIdGenerator _correlationIdGenerator;
-
-        protected readonly List<IModel> _createdChannels = new List<IModel>();
-        protected readonly ConcurrentDictionary<Guid, Action> _subscribeActions;
-
-        protected static readonly object _tunnelGate = new object();
-        private readonly AutoResetEvent _autoResetEvent = new AutoResetEvent(true);
-
-        protected ISerializer _serializer;
-        protected IRouteFinder _routeFinder;
-        
-        private bool _setPersistent;
-        protected volatile bool _disposed;
-        
-        public event Action OnOpened;
-        public event Action OnClosed;
-        public event Action<Subscription> ConsumerDisconnected;
-
-        /// <summary>
-        /// Create a tunnel by <see cref="routeFinder"/> and <see cref="IDurableConnection"/>
-        /// </summary>
-        /// <param name="routeFinder"></param>
-        /// <param name="connection"></param>
-        public RabbitTunnel(IRouteFinder routeFinder,
-                            IDurableConnection connection)
-            : this(new ConsumerManager(Global.DefaultWatcher, 
-                                       new DefaultMessageHandlerFactory(new ConsumerErrorHandler(() => connection.ConnectionFactory, 
-                                                                                                 Global.DefaultSerializer, 
-                                                                                                 Global.DefaultWatcher), 
-                                                                        Global.DefaultSerializer,
-                                                                        Global.DefaultWatcher), 
-                                       Global.DefaultSerializer),
-                   Global.DefaultWatcher, 
-                   routeFinder, 
-                   connection,
-                   Global.DefaultSerializer, 
-                   Global.DefaultCorrelationIdGenerator,
-                   Global.DefaultPersistentMode)
-        {
-        }
-
-        /// <summary>
-        /// Create a tunnel by <see cref="IConsumerManager"/>, <see cref="IRouteFinder"/>, <see cref="IDurableConnection"/>, <see cref="ISerializer"/> and <see cref="ICorrelationIdGenerator"/>
-        /// </summary>
-        /// <param name="consumerManager"></param>
-        /// <param name="watcher"></param>
-        /// <param name="routeFinder"></param>
-        /// <param name="connection"></param>
-        /// <param name="serializer"></param>
-        /// <param name="correlationIdGenerator"></param>
-        /// <param name="setPersistent"></param>
-        public RabbitTunnel(IConsumerManager consumerManager,
-                            IRabbitWatcher watcher,
-                            IRouteFinder routeFinder,
-                            IDurableConnection connection, 
-                            ISerializer serializer, 
-                            ICorrelationIdGenerator correlationIdGenerator,
-                            bool setPersistent)
-        {
-            if (consumerManager == null)
-            {
-                throw new ArgumentNullException("consumerManager");
-            }
-            if (watcher == null)
-            {
-                throw new ArgumentNullException("watcher");
-            }
-            if (connection == null)
-            {
-                throw new ArgumentNullException("connection");
-            }
-            if (correlationIdGenerator == null)
-            {
-                throw new ArgumentNullException("correlationIdGenerator");
-            }
-
-            _consumerManager = consumerManager;
-            _watcher = watcher;
-            _connection = connection;
-            _correlationIdGenerator = correlationIdGenerator;
-            _observers = new ConcurrentBag<IObserver<ISerializer>>();
-
-            SetRouteFinder(routeFinder);
-            SetSerializer(serializer);
-            SetPersistentMode(setPersistent);
-
-            _connection.Connected += OpenTunnel;
-            _connection.Disconnected += CloseTunnel;
-            _subscribeActions = new ConcurrentDictionary<Guid, Action>();
-        }
-
-        private void CloseTunnel()
-        {
-            if (_disposed)
-            {
-                return;
-            }
-
-            _autoResetEvent.WaitOne();
-            try
-            {
-                if (_dedicatedPublishingChannel != null)
-                {
-                    _dedicatedPublishingChannel.BasicAcks -= OnBrokerReceivedMessage;
-                    _dedicatedPublishingChannel.BasicNacks -= OnBrokerRejectedMessage;
-                    _dedicatedPublishingChannel.BasicReturn -= OnMessageIsUnrouted;
-                }
-
-                _consumerManager.ClearConsumers();
-
-                //NOTE: Sometimes, disposing the channel blocks current thread
-                var task = Task.Factory.StartNew(() => _createdChannels.ForEach(DisposeChannel), Global.DefaultTaskCreationOptionsProvider());
-                task.ContinueWith(t => _createdChannels.Clear(), Global.DefaultTaskContinuationOptionsProvider());
-
-                if (OnClosed != null)
-                {
-                    OnClosed();
-                }
-            }
-            finally
-            {
-                _autoResetEvent.Set();
-            }
-        }
-
-        private void OpenTunnel()
-        {
-            _autoResetEvent.WaitOne();
-            try
-            {
-                CreatePublishChannel();
-                if (_subscribeActions.Count > 0)
-                {
-                    _watcher.InfoFormat("Subscribe to queues");
-                }
-                foreach (var subscription in _subscribeActions.Values)
-                {
-                    TrySubscribe(subscription);
-                }
-                if (OnOpened != null)
-                {
-                    OnOpened();
-                }
-            }
-            finally
-            {
-                _autoResetEvent.Set();
-            }
-        }
-
-        protected virtual void CreatePublishChannel()
-        {
-            if (_dedicatedPublishingChannel == null || !_dedicatedPublishingChannel.IsOpen)
-            {
-                _dedicatedPublishingChannel = _connection.CreateChannel();
-                
-                // If still failed, it's time to throw exception
-                if (_dedicatedPublishingChannel == null || !_dedicatedPublishingChannel.IsOpen)
-                {
-                    throw new Exception("No channel to rabbit server established.");
-                }
-
-                _createdChannels.Add(_dedicatedPublishingChannel);
-
-                _dedicatedPublishingChannel.BasicAcks += OnBrokerReceivedMessage;
-                _dedicatedPublishingChannel.BasicNacks += OnBrokerRejectedMessage;
-                _dedicatedPublishingChannel.BasicReturn += OnMessageIsUnrouted;
-                _dedicatedPublishingChannel.ModelShutdown += (channel, reason) => _watcher.WarnFormat("Dedicated publishing channel is shutdown: {0}", reason.ReplyText);
-                
-                _watcher.InfoFormat("Dedicated publishing channel established");
-            }
-        }
-
-        /// <summary>
-        /// Note that for unroutable messages are not considered failures and are both Basic.Return’ed and
-        /// Basic.Ack’ed. So, if the "mandatory" or "immediate" are used, the client must also listen for returns
-        /// by setting the IModel.BasicReturn handler.
-        /// </summary>
-        /// <param name="model"></param>
-        /// <param name="args"></param>
-        [ExcludeFromCodeCoverage]
-        protected virtual void OnMessageIsUnrouted(IModel model, RabbitMQ.Client.Events.BasicReturnEventArgs args)
-        {
-        }
-
-        /// <summary>
-        /// If a broker rejects a message via the BasicNacks handler, the publisher may assume that the message
-        /// was lost or otherwise undeliverable.
-        /// </summary>
-        /// <param name="model"></param>
-        /// <param name="args"></param>
-        [ExcludeFromCodeCoverage]
-        protected virtual void OnBrokerRejectedMessage(IModel model, RabbitMQ.Client.Events.BasicNackEventArgs args)
-        {
-        }
-
-        /// <summary>
-        /// Once a broker acknowledges a message via the BasicAcks handler, it has taken responsibility for
-        /// keeping the message on disk and on the target queue until some other application retrieves and
-        /// acknowledges the message.
-        /// </summary>
-        /// <param name="model"></param>
-        /// <param name="args"></param>
-        [ExcludeFromCodeCoverage]
-        protected virtual void OnBrokerReceivedMessage(IModel model, RabbitMQ.Client.Events.BasicAckEventArgs args)
-        {
-        }
-
-        /// <summary>
-        /// Bear in mind that the connection may be established before somewhere in the application
-        /// Burrow tries to ensure only 1 and 1 connection to server for 1 AppDomain
-        /// </summary>
-        public bool IsOpened
-        {
-            get
-            {
-                return _connection != null && _connection.IsConnected;
-            }
-        }
-
-        private IModel _dedicatedPublishingChannel;
-        public IModel DedicatedPublishingChannel 
-        { 
-            get
-            {
-                lock (_tunnelGate)
-                {
-                    EnsurePublishChannelIsCreated();
-                    return _dedicatedPublishingChannel;
-                }
-            }
-        }
-
-        public void Publish<T>(T rabbit)
-        {
-            Publish(rabbit, _routeFinder.FindRoutingKey<T>(), null);
-        }
-
-        public virtual void Publish<T>(T rabbit, string routingKey)
-        {
-<<<<<<< HEAD
-=======
-            Publish(rabbit, routingKey, null);
-        }
-
-        public void Publish<T>(T rabbit, IDictionary customHeaders)
-        {
-            Publish(rabbit, _routeFinder.FindRoutingKey<T>(), customHeaders);
-        }
-
-        private void Publish<T>(T rabbit, string routingKey, IDictionary customHeaders)
-        {
-            lock (_tunnelGate)
-            {
-                EnsurePublishChannelIsCreated();
-            }
-
->>>>>>> ac1830ff
-            try
-            {
-                byte[] msgBody = _serializer.Serialize(rabbit);
-                
-                IBasicProperties properties = CreateBasicPropertiesForPublishing<T>();
-                if (customHeaders != null)
-                {
-                    properties.Headers = new HybridDictionary();
-                    foreach (var key in customHeaders.Keys)
-                    {
-                        if (key == null || customHeaders[key] == null)
-                        {
-                            continue;
-                        }
-                        properties.Headers.Add(key.ToString(), customHeaders[key].ToString());
-                    }
-                }
-
-                var exchangeName = _routeFinder.FindExchangeName<T>();
-                lock (_tunnelGate)
-                {
-                    DedicatedPublishingChannel.BasicPublish(exchangeName, routingKey, properties, msgBody);
-                }
-
-                if (_watcher.IsDebugEnable)
-                {
-                    _watcher.DebugFormat("Published to {0}, CorrelationId {1}", exchangeName, properties.CorrelationId);
-                }
-            }
-            catch (Exception ex)
-            {
-                throw new Exception(string.Format("Publish failed: '{0}'", ex.Message), ex);
-            }
-        }
-
-        
-
-        protected void EnsurePublishChannelIsCreated()
-        {
-            if (!IsOpened)
-            {
-                // NOTE:  Due to the implementation of IsOpened (DurableConnection.IsConnected), the _dedicatedPublishingChannel could be null because the RabbitMQ connection is possibly establised by a different instance of RabbitTunnel
-                _connection.Connect();
-            }
-
-            // NOTE: After connect, the _dedicatedPublishingChannel will be created synchronously.
-            // If for above reason, this channel has not been created, we can create it here
-            if (_dedicatedPublishingChannel == null || !_dedicatedPublishingChannel.IsOpen)
-            {
-                CreatePublishChannel();
-<<<<<<< HEAD
-=======
-
-                // If still failed, it's time to throw exception
-                if (_dedicatedPublishingChannel == null || !_dedicatedPublishingChannel.IsOpen)
-                {
-                    throw new Exception("No channel to rabbitmq server established.");
-                }
->>>>>>> ac1830ff
-            }
-        }
-
-        protected virtual IBasicProperties CreateBasicPropertiesForPublishing<T>()
-        {
-            IBasicProperties properties = DedicatedPublishingChannel.CreateBasicProperties();
-            properties.SetPersistent(_setPersistent); // false = Transient
-            properties.Type = Global.DefaultTypeNameSerializer.Serialize(typeof(T));
-            properties.CorrelationId = _correlationIdGenerator.GenerateCorrelationId();
-            
-            return properties;
-        }
-
-<<<<<<< HEAD
-        protected ushort GetProperPrefetchSize(uint prefetchSize)
-        {
-            if (prefetchSize > ushort.MaxValue)
-            {
-                _watcher.WarnFormat("The prefetch size is too high {0}, maximum {1}, the queue will prefetch all the msgs", prefetchSize, ushort.MaxValue);
-            }
-            return (ushort)Math.Min(ushort.MaxValue, prefetchSize);
-        }
-
-        public void Subscribe<T>(SubscriptionOption<T> subscriptionOption)
-        {
-            TryConnectBeforeSubscribing();
-            Func<IModel, string, IBasicConsumer> createConsumer = (channel, consumerTag) => _consumerManager.CreateConsumer(channel, subscriptionOption.SubscriptionName, subscriptionOption.MessageHandler, subscriptionOption.BatchSize <= 0 ? (ushort)1 : subscriptionOption.BatchSize);
-            var queueName = (subscriptionOption.RouteFinder ?? _routeFinder).FindQueueName<T>(subscriptionOption.SubscriptionName);
-            var prefetchSize = GetProperPrefetchSize(subscriptionOption.QueuePrefetchSize);
-            CreateSubscription(subscriptionOption.SubscriptionName, queueName, createConsumer, prefetchSize);
-        }
-
-        public void SubscribeAsync<T>(AsyncSubscriptionOption<T> subscriptionOption)
-        {
-            TryConnectBeforeSubscribing();
-            Func<IModel, string, IBasicConsumer> createConsumer = (channel, consumerTag) => _consumerManager.CreateAsyncConsumer(channel, subscriptionOption.SubscriptionName, subscriptionOption.MessageHandler, subscriptionOption.BatchSize <= 0 ? (ushort)1 : subscriptionOption.BatchSize);
-            var queueName = (subscriptionOption.RouteFinder ?? _routeFinder).FindQueueName<T>(subscriptionOption.SubscriptionName);
-            var prefetchSize = GetProperPrefetchSize(subscriptionOption.QueuePrefetchSize);
-            CreateSubscription(subscriptionOption.SubscriptionName, queueName, createConsumer, prefetchSize);
-        }
-
-        public void Subscribe<T>(string subscriptionName, Action<T> onReceiveMessage)
-        {
-            TryConnectBeforeSubscribing();
-            Func<IModel, string, IBasicConsumer> createConsumer = (channel, consumerTag) => _consumerManager.CreateConsumer(channel, subscriptionName, onReceiveMessage);
-            var queueName = _routeFinder.FindQueueName<T>(subscriptionName);
-            var prefetchSize = GetProperPrefetchSize(Global.PreFetchSize);
-            CreateSubscription(subscriptionName, queueName, createConsumer, prefetchSize);
-=======
-        public Subscription Subscribe<T>(string subscriptionName, Action<T> onReceiveMessage)
-        {
-            TryConnectBeforeSubscribing();
-            Func<IModel, string, IBasicConsumer> createConsumer = (channel, consumerTag) => _consumerManager.CreateConsumer(channel, subscriptionName, onReceiveMessage);
-            return CreateSubscription<T>(subscriptionName, createConsumer);
->>>>>>> ac1830ff
-        }
-
-        public Subscription Subscribe<T>(string subscriptionName, Action<T, MessageDeliverEventArgs> onReceiveMessage)
-        {
-            TryConnectBeforeSubscribing();
-            Func<IModel, string, IBasicConsumer> createConsumer = (channel, consumerTag) => _consumerManager.CreateAsyncConsumer(channel, subscriptionName, onReceiveMessage);
-            var queueName = _routeFinder.FindQueueName<T>(subscriptionName);
-            var prefetchSize = GetProperPrefetchSize(Global.PreFetchSize);
-            return CreateSubscription(subscriptionName, queueName, createConsumer, prefetchSize);
-        }
-
-        public Subscription SubscribeAsync<T>(string subscriptionName, Action<T> onReceiveMessage, ushort? batchSize)
-        {
-            TryConnectBeforeSubscribing();
-<<<<<<< HEAD
-            Func<IModel, string, IBasicConsumer> createConsumer = (channel, consumerTag) => _consumerManager.CreateConsumer(channel, subscriptionName, onReceiveMessage, batchSize);
-            var queueName = _routeFinder.FindQueueName<T>(subscriptionName);
-            var prefetchSize = GetProperPrefetchSize(Global.PreFetchSize);
-            CreateSubscription(subscriptionName, queueName, createConsumer, prefetchSize);
-=======
-            Func<IModel, string, IBasicConsumer> createConsumer = (channel, consumerTag) => _consumerManager.CreateAsyncConsumer(channel, subscriptionName, onReceiveMessage, batchSize);
-            return CreateSubscription<T>(subscriptionName, createConsumer);
->>>>>>> ac1830ff
-        }
-
-        public Subscription SubscribeAsync<T>(string subscriptionName, Action<T, MessageDeliverEventArgs> onReceiveMessage, ushort? batchSize)
-        {
-            TryConnectBeforeSubscribing();
-            Func<IModel, string, IBasicConsumer> createConsumer = (channel, consumerTag) => _consumerManager.CreateAsyncConsumer(channel, subscriptionName, onReceiveMessage, batchSize);
-            var queueName = _routeFinder.FindQueueName<T>(subscriptionName);
-            var prefetchSize = GetProperPrefetchSize(Global.PreFetchSize);
-            return CreateSubscription(subscriptionName, queueName, createConsumer, prefetchSize);
-        }
-
-        protected void TryConnectBeforeSubscribing()
-        {
-            lock (_tunnelGate)
-            {
-                if (!IsOpened)
-                {
-                    _connection.Connect();
-                }
-            }
-        }
-
-        protected virtual void TryReconnect(IModel disconnectedChannel, Guid id, ShutdownEventArgs eventArgs)
-        {
-            _createdChannels.Remove(disconnectedChannel);
-            if (eventArgs.ReplyCode == 406 && eventArgs.ReplyText.StartsWith("PRECONDITION_FAILED - unknown delivery tag "))
-            {
-                _watcher.InfoFormat("Trying to re-subscribe to queue after 2 seconds ...");
-                new Timer(subscriptionId => ExecuteSubscription((Guid) subscriptionId), id, 2000, Timeout.Infinite);
-            }
-        }
-
-        internal void ExecuteSubscription(Guid id)
-        {
-            try
-            {
-                _subscribeActions[id]();
-            }
-            catch (Exception ex)
-            {
-                _watcher.Error(ex);
-            }
-        }
-
-        private Subscription CreateSubscription(string subscriptionName, string queueName, Func<IModel, string, IBasicConsumer> createConsumer, ushort prefetchSize)
-        {
-            var subscription = new Subscription { SubscriptionName = subscriptionName } ;
-            var id = Guid.NewGuid();
-
-            Action subscriptionAction = () =>
-            {
-                subscription.QueueName = queueName;
-                subscription.ConsumerTag = string.Format("{0}-{1}", subscriptionName, Guid.NewGuid());
-                var channel = _connection.CreateChannel();
-                channel.ModelShutdown += (c, reason) => 
-                {
-                    if (_disposed) return;
-                    RaiseConsumerDisconnectedEvent(subscription);
-                    TryReconnect(c, id, reason); 
-                };
-
-                channel.BasicQos(0, prefetchSize, false);
-
-                _createdChannels.Add(channel);
-                
-                subscription.SetChannel(channel);
-
-                var consumer = createConsumer(channel, subscription.ConsumerTag);
-                if (consumer is DefaultBasicConsumer)
-                {
-                    (consumer as DefaultBasicConsumer).ConsumerTag = subscription.ConsumerTag;
-                }
-                //NOTE: The message will still be on the Unacknowledged list until it's processed and the method
-                //      DoAck is call.
-                channel.BasicConsume(subscription.QueueName, false /* noAck, must be false */, subscription.ConsumerTag, consumer);
-                _watcher.InfoFormat("Subscribed to: {0} with subscriptionName: {1}", subscription.QueueName, subscription.SubscriptionName);
-            };
-
-            _subscribeActions[id]= subscriptionAction;
-            TrySubscribe(subscriptionAction);
-            return subscription;
-        }
-
-        protected void RaiseConsumerDisconnectedEvent(Subscription subscription)
-        {
-            if (ConsumerDisconnected != null)
-            {
-                ConsumerDisconnected(subscription);
-            }
-        }
-
-        protected void TrySubscribe(Action subscription)
-        {
-            try
-            {
-                subscription();
-            }
-            catch (OperationInterruptedException)
-            {
-            }
-            catch (Exception ex)
-            {
-                _watcher.Error(ex);
-            }
-        }
-
-        public void SetRouteFinder(IRouteFinder routeFinder)
-        {
-            if (routeFinder == null)
-            {
-                throw new ArgumentNullException("routeFinder");
-            }
-            _routeFinder = routeFinder;
-        }
-        
-        public void SetSerializer(ISerializer serializer)
-        {
-            if (serializer == null)
-            {
-                throw new ArgumentNullException("serializer");
-            }
-            _serializer = serializer;
-            foreach (var observer in _observers)
-            {
-                observer.OnNext(serializer);
-            }
-        }
-
-        public void SetPersistentMode(bool persistentMode)
-        {
-            _setPersistent = persistentMode;
-        }
-
-        public uint GetMessageCount<T>(string subscriptionName)
-        {
-            return GetMessageCount(_routeFinder.FindQueueName<T>(subscriptionName));
-        }
-
-        public uint GetMessageCount(string queueName)
-        {
-            try
-            {
-                lock (_tunnelGate)
-                {
-                    var result = DedicatedPublishingChannel.QueueDeclarePassive(queueName);
-                    if (result != null)
-                    {
-                        return result.MessageCount;
-                    }
-                    return 0;
-                }
-            }
-            catch (Exception ex)
-            {
-                _watcher.Error(ex);
-                return 0;
-            }
-        }
-
-        public void Dispose()
-        {
-            _disposed = true;
-            DisposeConsumerManager();
-
-            //NOTE: Sometimes, disposing the channel blocks current thread
-            var task = Task.Factory.StartNew(() => _createdChannels.ForEach(DisposeChannel), Global.DefaultTaskCreationOptionsProvider());
-            task.ContinueWith(t => _createdChannels.Clear(), Global.DefaultTaskContinuationOptionsProvider())
-                .Wait((int)Global.ConsumerDisposeTimeoutInSeconds * 1000);
-            
-            if (_connection.IsConnected)
-            {
-                _connection.Dispose();
-            }            
-        }
-
-        protected virtual void DisposeConsumerManager()
-        {
-            _consumerManager.Dispose();
-        }
-
-        private void DisposeChannel(IModel model)
-        {
-            if (model != null && model.IsOpen)
-            {
-                try
-                {
-                    model.Abort(); // To kill all consumer queues
-                    model.Dispose();
-                }
-                catch(System.IO.IOException)
-                {
-                    //Channel has been closed by remote host
-                }
-                catch (Exception ex)
-                {
-                    _watcher.Error(ex);
-                }
-            }
-        }
-
-        /// <summary>
-        /// Get the static <see cref="TunnelFactory"/> to create <see cref="ITunnel"/>
-        /// </summary>
-        public static TunnelFactory Factory { get; internal set; }
-
-        static RabbitTunnel()
-        {
-            if (Factory == null)
-            {
-                new TunnelFactory();
-            }
-        }
-
-        protected readonly ConcurrentBag<IObserver<ISerializer>> _observers;
-        
-        [ExcludeFromCodeCoverage]
-        internal void AddSerializerObserver(IObserver<ISerializer> observer)
-        {
-            if (!_observers.Contains(observer))
-            {
-                _observers.Add(observer);
-            }
-        }
-    }
-}
+﻿using System;
+using System.Collections.Concurrent;
+using System.Collections.Generic;
+using System.Diagnostics.CodeAnalysis;
+using System.Linq;
+using System.Threading;
+using System.Threading.Tasks;
+using Burrow.Internal;
+using RabbitMQ.Client;
+using RabbitMQ.Client.Exceptions;
+
+namespace Burrow
+{
+    /// <summary>
+    /// This class responsible for publishing msgs and subsribe to queues
+    /// </summary>
+    public class RabbitTunnel : ITunnel
+    {
+        protected readonly IConsumerManager _consumerManager;
+        protected readonly IRabbitWatcher _watcher;
+        protected readonly IDurableConnection _connection;
+        private readonly ICorrelationIdGenerator _correlationIdGenerator;
+
+        protected readonly List<IModel> _createdChannels = new List<IModel>();
+        protected readonly ConcurrentDictionary<Guid, Action> _subscribeActions;
+
+        protected static readonly object _tunnelGate = new object();
+        private readonly AutoResetEvent _autoResetEvent = new AutoResetEvent(true);
+
+        protected ISerializer _serializer;
+        protected IRouteFinder _routeFinder;
+        
+        private bool _setPersistent;
+        protected volatile bool _disposed;
+
+
+        /// <summary>
+        /// This event will be fired once a connection to server is established
+        /// </summary>
+        public event Action OnOpened;
+
+        /// <summary>
+        /// A event to be fired when the tunnel is closed, at this point any activities such as ack/nack can't be used because there is no connection
+        /// </summary>
+        public event Action OnClosed;
+
+        /// <summary>
+        /// This event will be fired once a consumer is disconnected, for example you ack a msg with wrong delivery id (I blame RabbitMQ.Client guys)
+        /// </summary>
+        public event Action<Subscription> ConsumerDisconnected;
+
+        /// <summary>
+        /// Create a tunnel by <see cref="routeFinder"/> and <see cref="IDurableConnection"/>
+        /// </summary>
+        /// <param name="routeFinder"></param>
+        /// <param name="connection"></param>
+        public RabbitTunnel(IRouteFinder routeFinder,
+                            IDurableConnection connection)
+            : this(new ConsumerManager(Global.DefaultWatcher, 
+                                       new DefaultMessageHandlerFactory(new ConsumerErrorHandler(() => connection.ConnectionFactory, 
+                                                                                                 Global.DefaultSerializer, 
+                                                                                                 Global.DefaultWatcher), 
+                                                                        Global.DefaultSerializer,
+                                                                        Global.DefaultWatcher), 
+                                       Global.DefaultSerializer),
+                   Global.DefaultWatcher, 
+                   routeFinder, 
+                   connection,
+                   Global.DefaultSerializer, 
+                   Global.DefaultCorrelationIdGenerator,
+                   Global.DefaultPersistentMode)
+        {
+        }
+
+        /// <summary>
+        /// Create a tunnel by <see cref="IConsumerManager"/>, <see cref="IRouteFinder"/>, <see cref="IDurableConnection"/>, <see cref="ISerializer"/> and <see cref="ICorrelationIdGenerator"/>
+        /// </summary>
+        /// <param name="consumerManager"></param>
+        /// <param name="watcher"></param>
+        /// <param name="routeFinder"></param>
+        /// <param name="connection"></param>
+        /// <param name="serializer"></param>
+        /// <param name="correlationIdGenerator"></param>
+        /// <param name="setPersistent"></param>
+        public RabbitTunnel(IConsumerManager consumerManager,
+                            IRabbitWatcher watcher,
+                            IRouteFinder routeFinder,
+                            IDurableConnection connection, 
+                            ISerializer serializer, 
+                            ICorrelationIdGenerator correlationIdGenerator,
+                            bool setPersistent)
+        {
+            if (consumerManager == null)
+            {
+                throw new ArgumentNullException("consumerManager");
+            }
+            if (watcher == null)
+            {
+                throw new ArgumentNullException("watcher");
+            }
+            if (connection == null)
+            {
+                throw new ArgumentNullException("connection");
+            }
+            if (correlationIdGenerator == null)
+            {
+                throw new ArgumentNullException("correlationIdGenerator");
+            }
+
+            _consumerManager = consumerManager;
+            _watcher = watcher;
+            _connection = connection;
+            _correlationIdGenerator = correlationIdGenerator;
+            _observers = new ConcurrentBag<IObserver<ISerializer>>();
+
+            SetRouteFinder(routeFinder);
+            SetSerializer(serializer);
+            SetPersistentMode(setPersistent);
+
+            _connection.Connected += OpenTunnel;
+            _connection.Disconnected += CloseTunnel;
+            _subscribeActions = new ConcurrentDictionary<Guid, Action>();
+        }
+
+        private void CloseTunnel()
+        {
+            if (_disposed)
+            {
+                return;
+            }
+
+            _autoResetEvent.WaitOne();
+            try
+            {
+                if (_dedicatedPublishingChannel != null)
+                {
+                    _dedicatedPublishingChannel.BasicAcks -= OnBrokerReceivedMessage;
+                    _dedicatedPublishingChannel.BasicNacks -= OnBrokerRejectedMessage;
+                    _dedicatedPublishingChannel.BasicReturn -= OnMessageIsUnrouted;
+                }
+
+                _consumerManager.ClearConsumers();
+
+                //NOTE: Sometimes, disposing the channel blocks current thread
+                var task = Task.Factory.StartNew(() => _createdChannels.ForEach(DisposeChannel), Global.DefaultTaskCreationOptionsProvider());
+                task.ContinueWith(t => _createdChannels.Clear(), Global.DefaultTaskContinuationOptionsProvider());
+
+                if (OnClosed != null)
+                {
+                    OnClosed();
+                }
+            }
+            finally
+            {
+                _autoResetEvent.Set();
+            }
+        }
+
+        private void OpenTunnel()
+        {
+            _autoResetEvent.WaitOne();
+            try
+            {
+                CreatePublishChannel();
+                if (_subscribeActions.Count > 0)
+                {
+                    _watcher.InfoFormat("Subscribe to queues");
+                }
+                foreach (var subscription in _subscribeActions.Values)
+                {
+                    TrySubscribe(subscription);
+                }
+                if (OnOpened != null)
+                {
+                    OnOpened();
+                }
+            }
+            finally
+            {
+                _autoResetEvent.Set();
+            }
+        }
+
+        protected virtual void CreatePublishChannel()
+        {
+            if (_dedicatedPublishingChannel == null || !_dedicatedPublishingChannel.IsOpen)
+            {
+                _watcher.InfoFormat("Creating dedicated publishing channel");
+                _dedicatedPublishingChannel = _connection.CreateChannel();
+                
+                // If still failed, it's time to throw exception
+                if (_dedicatedPublishingChannel == null || !_dedicatedPublishingChannel.IsOpen)
+                {
+                    throw new Exception("No channel to rabbit server established.");
+                }
+
+                _createdChannels.Add(_dedicatedPublishingChannel);
+
+                _dedicatedPublishingChannel.BasicAcks += OnBrokerReceivedMessage;
+                _dedicatedPublishingChannel.BasicNacks += OnBrokerRejectedMessage;
+                _dedicatedPublishingChannel.BasicReturn += OnMessageIsUnrouted;
+                _dedicatedPublishingChannel.ModelShutdown += (channel, reason) => _watcher.WarnFormat("Dedicated publishing channel is shutdown: {0}", reason.ReplyText);
+                
+                _watcher.InfoFormat("Dedicated publishing channel established");
+            }
+        }
+
+        /// <summary>
+        /// Note that for unroutable messages are not considered failures and are both Basic.Return’ed and
+        /// Basic.Ack’ed. So, if the "mandatory" or "immediate" are used, the client must also listen for returns
+        /// by setting the IModel.BasicReturn handler.
+        /// </summary>
+        /// <param name="model"></param>
+        /// <param name="args"></param>
+        [ExcludeFromCodeCoverage]
+        protected virtual void OnMessageIsUnrouted(IModel model, RabbitMQ.Client.Events.BasicReturnEventArgs args)
+        {
+        }
+
+        /// <summary>
+        /// If a broker rejects a message via the BasicNacks handler, the publisher may assume that the message
+        /// was lost or otherwise undeliverable.
+        /// </summary>
+        /// <param name="model"></param>
+        /// <param name="args"></param>
+        [ExcludeFromCodeCoverage]
+        protected virtual void OnBrokerRejectedMessage(IModel model, RabbitMQ.Client.Events.BasicNackEventArgs args)
+        {
+        }
+
+        /// <summary>
+        /// Once a broker acknowledges a message via the BasicAcks handler, it has taken responsibility for
+        /// keeping the message on disk and on the target queue until some other application retrieves and
+        /// acknowledges the message.
+        /// </summary>
+        /// <param name="model"></param>
+        /// <param name="args"></param>
+        [ExcludeFromCodeCoverage]
+        protected virtual void OnBrokerReceivedMessage(IModel model, RabbitMQ.Client.Events.BasicAckEventArgs args)
+        {
+        }
+
+        /// <summary>
+        /// Bear in mind that the connection may be established before somewhere in the application
+        /// Burrow tries to ensure only 1 and 1 connection to server for 1 AppDomain
+        /// </summary>
+        public bool IsOpened
+        {
+            get
+            {
+                return _connection != null && _connection.IsConnected;
+            }
+        }
+
+        private IModel _dedicatedPublishingChannel;
+        public IModel DedicatedPublishingChannel 
+        { 
+            get
+            {
+                lock (_tunnelGate)
+                {
+                    EnsurePublishChannelIsCreated();
+                    return _dedicatedPublishingChannel;
+                }
+            }
+        }
+
+        public void Publish<T>(T rabbit)
+        {
+            Publish(rabbit, _routeFinder.FindRoutingKey<T>(), null);
+        }
+
+        public virtual void Publish<T>(T rabbit, string routingKey)
+        {
+            Publish(rabbit, routingKey, null);
+        }
+
+        public void Publish<T>(T rabbit, IDictionary<string, object> customHeaders)
+        {
+            Publish(rabbit, _routeFinder.FindRoutingKey<T>(), customHeaders);
+        }
+
+        private void Publish<T>(T rabbit, string routingKey, IDictionary<string, object> customHeaders)
+        {
+            try
+            {
+                byte[] msgBody = _serializer.Serialize(rabbit);
+                
+                IBasicProperties properties = CreateBasicPropertiesForPublishing<T>();
+                if (customHeaders != null)
+                {
+                    properties.Headers = new Dictionary<string, object>();
+                    foreach (var key in customHeaders.Keys)
+                    {
+                        if (key == null || customHeaders[key] == null)
+                        {
+                            continue;
+                        }
+                        properties.Headers.Add(key, customHeaders[key]);
+                    }
+                }
+
+                var exchangeName = _routeFinder.FindExchangeName<T>();
+                lock (_tunnelGate)
+                {
+                    DedicatedPublishingChannel.BasicPublish(exchangeName, routingKey, properties, msgBody);
+                }
+
+                if (_watcher.IsDebugEnable)
+                {
+                	_watcher.DebugFormat("Published to {0}, CorrelationId {1}", exchangeName, properties.CorrelationId);
+            	}
+            }
+            catch (Exception ex)
+            {
+                throw new Exception(string.Format("Publish failed: '{0}'", ex.Message), ex);
+            }
+        }
+
+        protected void EnsurePublishChannelIsCreated()
+        {
+            if (!IsOpened)
+            {
+                // NOTE:  Due to the implementation of IsOpened (DurableConnection.IsConnected), the _dedicatedPublishingChannel could be null because the RabbitMQ connection is possibly establised by a different instance of RabbitTunnel
+                _connection.Connect();
+            }
+
+            // NOTE: After connect, the _dedicatedPublishingChannel will be created synchronously.
+            // If for above reason, this channel has not been created, we can create it here
+            if (_dedicatedPublishingChannel == null || !_dedicatedPublishingChannel.IsOpen)
+            {
+                CreatePublishChannel();
+            }
+        }
+
+        protected virtual IBasicProperties CreateBasicPropertiesForPublishing<T>()
+        {
+            IBasicProperties properties = DedicatedPublishingChannel.CreateBasicProperties();
+            properties.SetPersistent(_setPersistent); // false = Transient
+            properties.Type = Global.DefaultTypeNameSerializer.Serialize(typeof(T));
+            properties.CorrelationId = _correlationIdGenerator.GenerateCorrelationId();
+            return properties;
+        }
+
+        private ushort GetProperPrefetchSize(uint prefetchSize)
+        {
+            if (prefetchSize > ushort.MaxValue)
+            {
+                _watcher.WarnFormat("The prefetch size is too high {0}, maximum {1}, the queue will prefetch all the msgs", prefetchSize, ushort.MaxValue);
+            }
+            return (ushort)Math.Min(ushort.MaxValue, prefetchSize);
+        }
+
+        public Subscription Subscribe<T>(SubscriptionOption<T> subscriptionOption)
+        {
+            TryConnectBeforeSubscribing();
+            Func<IModel, string, IBasicConsumer> createConsumer = (channel, consumerTag) => _consumerManager.CreateConsumer(channel, subscriptionOption.SubscriptionName, subscriptionOption.MessageHandler, subscriptionOption.BatchSize <= 0 ? (ushort)1 : subscriptionOption.BatchSize);
+            var queueName = (subscriptionOption.RouteFinder ?? _routeFinder).FindQueueName<T>(subscriptionOption.SubscriptionName);
+            var prefetchSize = GetProperPrefetchSize(subscriptionOption.QueuePrefetchSize);
+            return CreateSubscription(subscriptionOption.SubscriptionName, queueName, createConsumer, prefetchSize);
+        }
+
+        public Subscription SubscribeAsync<T>(AsyncSubscriptionOption<T> subscriptionOption)
+        {
+            TryConnectBeforeSubscribing();
+            Func<IModel, string, IBasicConsumer> createConsumer = (channel, consumerTag) => _consumerManager.CreateAsyncConsumer(channel, subscriptionOption.SubscriptionName, subscriptionOption.MessageHandler, subscriptionOption.BatchSize <= 0 ? (ushort)1 : subscriptionOption.BatchSize);
+            var queueName = (subscriptionOption.RouteFinder ?? _routeFinder).FindQueueName<T>(subscriptionOption.SubscriptionName);
+            var prefetchSize = GetProperPrefetchSize(subscriptionOption.QueuePrefetchSize);
+            return CreateSubscription(subscriptionOption.SubscriptionName, queueName, createConsumer, prefetchSize);
+        }
+
+        public Subscription Subscribe<T>(string subscriptionName, Action<T> onReceiveMessage)
+        {
+            return Subscribe(new SubscriptionOption<T>
+            {
+                SubscriptionName = subscriptionName,
+                MessageHandler = onReceiveMessage,
+                BatchSize = 1,
+                QueuePrefetchSize = Global.PreFetchSize,
+            });
+        }
+
+        public Subscription Subscribe<T>(string subscriptionName, Action<T, MessageDeliverEventArgs> onReceiveMessage)
+        {
+            return SubscribeAsync(new AsyncSubscriptionOption<T>
+            {
+                SubscriptionName = subscriptionName,
+                MessageHandler = onReceiveMessage,
+                BatchSize = 1,
+                QueuePrefetchSize = Global.PreFetchSize,
+            });
+        }
+
+        public Subscription SubscribeAsync<T>(string subscriptionName, Action<T> onReceiveMessage, ushort? batchSize)
+        {
+            return Subscribe(new SubscriptionOption<T>
+            {
+                SubscriptionName = subscriptionName,
+                MessageHandler = onReceiveMessage,
+                BatchSize = batchSize ?? Global.DefaultConsumerBatchSize,
+                QueuePrefetchSize = Global.PreFetchSize,
+            });
+        }
+
+        public Subscription SubscribeAsync<T>(string subscriptionName, Action<T, MessageDeliverEventArgs> onReceiveMessage, ushort? batchSize)
+        {
+            return SubscribeAsync(new AsyncSubscriptionOption<T>
+            {
+                SubscriptionName = subscriptionName,
+                MessageHandler = onReceiveMessage,
+                BatchSize = batchSize ?? Global.DefaultConsumerBatchSize,
+                QueuePrefetchSize = Global.PreFetchSize,
+            });
+        }
+
+        protected void TryConnectBeforeSubscribing()
+        {
+            lock (_tunnelGate)
+            {
+                if (!IsOpened)
+                {
+                    _connection.Connect();
+                }
+            }
+        }
+
+        protected virtual void TryReconnect(IModel disconnectedChannel, Guid id, ShutdownEventArgs eventArgs)
+        {
+            _createdChannels.Remove(disconnectedChannel);
+            if (eventArgs.ReplyCode == 406 && eventArgs.ReplyText.StartsWith("PRECONDITION_FAILED - unknown delivery tag "))
+            {
+                _watcher.InfoFormat("Trying to re-subscribe to queue after 2 seconds ...");
+                new Timer(subscriptionId => ExecuteSubscription((Guid) subscriptionId), id, 2000, Timeout.Infinite);
+            }
+        }
+
+        internal void ExecuteSubscription(Guid id)
+        {
+            try
+            {
+                _subscribeActions[id]();
+            }
+            catch (Exception ex)
+            {
+                _watcher.Error(ex);
+            }
+        }
+
+        private Subscription CreateSubscription(string subscriptionName, string queueName, Func<IModel, string, IBasicConsumer> createConsumer, ushort prefetchSize)
+        {
+            var subscription = new Subscription { SubscriptionName = subscriptionName } ;
+            var id = Guid.NewGuid();
+
+            Action subscriptionAction = () =>
+            {
+                subscription.QueueName = queueName;
+                subscription.ConsumerTag = string.Format("{0}-{1}", subscriptionName, Guid.NewGuid());
+                var channel = _connection.CreateChannel();
+                channel.ModelShutdown += (c, reason) => 
+                {
+                    if (_disposed) return;
+                    RaiseConsumerDisconnectedEvent(subscription);
+                    TryReconnect(c, id, reason); 
+                };
+
+                channel.BasicQos(0, prefetchSize, false);
+
+                _createdChannels.Add(channel);
+                
+                subscription.SetChannel(channel);
+
+                var consumer = createConsumer(channel, subscription.ConsumerTag);
+                if (consumer is DefaultBasicConsumer)
+                {
+                    (consumer as DefaultBasicConsumer).ConsumerTag = subscription.ConsumerTag;
+                }
+                //NOTE: The message will still be on the Unacknowledged list until it's processed and the method
+                //      DoAck is call.
+                channel.BasicConsume(subscription.QueueName, false /* noAck, must be false */, subscription.ConsumerTag, consumer);
+                _watcher.InfoFormat("Subscribed to: {0} with subscriptionName: {1}", subscription.QueueName, subscription.SubscriptionName);
+            };
+
+            _subscribeActions[id]= subscriptionAction;
+            TrySubscribe(subscriptionAction);
+            return subscription;
+        }
+
+        protected void RaiseConsumerDisconnectedEvent(Subscription subscription)
+        {
+            if (ConsumerDisconnected != null)
+            {
+                ConsumerDisconnected(subscription);
+            }
+        }
+
+        protected void TrySubscribe(Action subscription)
+        {
+            try
+            {
+                subscription();
+            }
+            catch (OperationInterruptedException)
+            {
+            }
+            catch (Exception ex)
+            {
+                _watcher.Error(ex);
+            }
+        }
+
+        public void SetRouteFinder(IRouteFinder routeFinder)
+        {
+            if (routeFinder == null)
+            {
+                throw new ArgumentNullException("routeFinder");
+            }
+            _routeFinder = routeFinder;
+        }
+        
+        public void SetSerializer(ISerializer serializer)
+        {
+            if (serializer == null)
+            {
+                throw new ArgumentNullException("serializer");
+            }
+            _serializer = serializer;
+            foreach (var observer in _observers)
+            {
+                observer.OnNext(serializer);
+            }
+        }
+
+        public void SetPersistentMode(bool persistentMode)
+        {
+            _setPersistent = persistentMode;
+        }
+
+        public uint GetMessageCount<T>(SubscriptionOption<T> subscriptionOption)
+        {
+            return GetMessageCount((subscriptionOption.RouteFinder ?? _routeFinder).FindQueueName<T>(subscriptionOption.SubscriptionName));
+        }
+
+        public uint GetMessageCount(string queueName)
+        {
+            try
+            {
+                lock (_tunnelGate)
+                {
+                    var result = DedicatedPublishingChannel.QueueDeclarePassive(queueName);
+                    if (result != null)
+                    {
+                        return result.MessageCount;
+                    }
+                    return 0;
+                }
+            }
+            catch (Exception ex)
+            {
+                _watcher.Error(ex);
+                return 0;
+            }
+        }
+
+        public void Dispose()
+        {
+            _disposed = true;
+            DisposeConsumerManager();
+
+            //NOTE: Sometimes, disposing the channel blocks current thread
+            var task = Task.Factory.StartNew(() => _createdChannels.ForEach(DisposeChannel), Global.DefaultTaskCreationOptionsProvider());
+            task.ContinueWith(t => _createdChannels.Clear(), Global.DefaultTaskContinuationOptionsProvider())
+                .Wait((int)Global.ConsumerDisposeTimeoutInSeconds * 1000);
+            
+            if (_connection.IsConnected)
+            {
+                _connection.Dispose();
+            }
+        }
+
+		protected virtual void DisposeConsumerManager()
+        {
+            _consumerManager.Dispose();
+        }
+
+        private void DisposeChannel(IModel model)
+        {
+            if (model != null && model.IsOpen)
+            {
+                try
+                {
+                    model.Abort(); // To kill all consumer queues
+                    model.Dispose();
+                }
+                catch(System.IO.IOException)
+                {
+                    //Channel has been closed by remote host
+                }
+                catch (Exception ex)
+                {
+                    _watcher.Error(ex);
+                }
+            }
+        }
+
+        /// <summary>
+        /// Get the static <see cref="TunnelFactory"/> to create <see cref="ITunnel"/>
+        /// </summary>
+        public static TunnelFactory Factory { get; internal set; }
+        static RabbitTunnel()
+        {
+            if (Factory == null)
+            {
+                new TunnelFactory();
+            }
+        }
+
+        protected readonly ConcurrentBag<IObserver<ISerializer>> _observers;
+        
+        [ExcludeFromCodeCoverage]
+        internal void AddSerializerObserver(IObserver<ISerializer> observer)
+        {
+            if (!_observers.Contains(observer))
+            {
+                _observers.Add(observer);
+            }
+        }
+    }
+}